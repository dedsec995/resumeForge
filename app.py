--- conflicted
+++ resolved
@@ -413,10 +413,6 @@
 async def extractCompanyInfoEndpoint(request: JobDescriptionRequest, userId: str = Depends(verifyFirebaseToken)):
     """Extract company name and position from job description"""
     try:
-<<<<<<< HEAD
-        state = {"job_description": request.jobDescription, "resume": ""}
-        
-=======
         # Get user data to determine tier
         user_data = dbOps.getUser(userId)
         user_tier = user_data.get("accountTier", "FREE") if user_data else "FREE"
@@ -428,7 +424,6 @@
             "user_tier": user_tier
         }
 
->>>>>>> ff3a506b
         result = extract_info(state)
         
         return CompanyPositionResponse(
@@ -555,15 +550,9 @@
 
             # Handle API key errors specifically
             if "API_KEY_ERROR" in error_msg:
-<<<<<<< HEAD
-            errorUpdateData = {
-                "status": "failed",
-                    "error": "API_KEY_ERROR: Please add your OpenAI API key in the API Config section to continue.",
-=======
                 errorUpdateData = {
                     "status": "failed",
                     "error": "API_KEY_ERROR: API key authentication failed. Please verify your OpenAI API key is correct.",
->>>>>>> ff3a506b
                     "errorType": "API_KEY_ERROR",
                     "failedAt": datetime.now().isoformat(),
                 }
